import os, stat
kwargs = {}
try:
<<<<<<< HEAD
    import MySQLdb
except ImportError:
    raise Exception('datasource requires the python module MySQLdb (http://sourceforge.net/projects/mysql-python/')
=======
    from setuptools import setup
    kwargs["install_requires"] = ["MySQL-python"]
except ImportError:
    from distutils.core import setup
>>>>>>> 21da4053

def read(fname):
    return open(os.path.join(os.path.dirname(__file__), fname)).read()

<<<<<<< HEAD
#Set datas_sources.json to be readable by everyone
dirName = os.path.dirname(__file__)
fileName = '.' + dirName + '/datasource/data_sources.json'
os.chmod(fileName, stat.S_IREAD|stat.S_IWRITE|stat.S_IRGRP|stat.S_IWGRP|stat.S_IROTH)

setup(name='datasource',
      version='0.5',
      description='Data Source Encapsulation',
      license='MPL',
      keywords = "data SQL MySQL",
      author='Jonathan Eads (Jeads)',
      packages=['datasource', 'datasource.bases', 'datasource.hubs', 'datasource.t'],
      long_description=read('README'),
      package_data={'datasource':['procs/mysql_procs/*.json',
                                  't/*.txt',
                                  '*.json',
                                  '*.txt',
                                  'README'] }

      )
=======
setup(
    name='datasource',
    version='0.5',
    description='Data Source Encapsulation',
    license='MPL',
    keywords = "data SQL MySQL", 
    author='Jonathan Eads (Jeads)',
    packages=['datasource', 'datasource.bases', 'datasource.hubs', 'datasource.t'],
    long_description=read('README'),
    package_data={'datasource':['procs/mysql_procs/*.json',
                                  't/*.txt',
                                  '*.json',
                                  '*.txt',
                                  'README'] },
    **kwargs
    )
>>>>>>> 21da4053
<|MERGE_RESOLUTION|>--- conflicted
+++ resolved
@@ -1,42 +1,14 @@
 import os, stat
 kwargs = {}
 try:
-<<<<<<< HEAD
-    import MySQLdb
-except ImportError:
-    raise Exception('datasource requires the python module MySQLdb (http://sourceforge.net/projects/mysql-python/')
-=======
     from setuptools import setup
     kwargs["install_requires"] = ["MySQL-python"]
 except ImportError:
     from distutils.core import setup
->>>>>>> 21da4053
 
 def read(fname):
     return open(os.path.join(os.path.dirname(__file__), fname)).read()
 
-<<<<<<< HEAD
-#Set datas_sources.json to be readable by everyone
-dirName = os.path.dirname(__file__)
-fileName = '.' + dirName + '/datasource/data_sources.json'
-os.chmod(fileName, stat.S_IREAD|stat.S_IWRITE|stat.S_IRGRP|stat.S_IWGRP|stat.S_IROTH)
-
-setup(name='datasource',
-      version='0.5',
-      description='Data Source Encapsulation',
-      license='MPL',
-      keywords = "data SQL MySQL",
-      author='Jonathan Eads (Jeads)',
-      packages=['datasource', 'datasource.bases', 'datasource.hubs', 'datasource.t'],
-      long_description=read('README'),
-      package_data={'datasource':['procs/mysql_procs/*.json',
-                                  't/*.txt',
-                                  '*.json',
-                                  '*.txt',
-                                  'README'] }
-
-      )
-=======
 setup(
     name='datasource',
     version='0.5',
@@ -52,5 +24,4 @@
                                   '*.txt',
                                   'README'] },
     **kwargs
-    )
->>>>>>> 21da4053
+    )